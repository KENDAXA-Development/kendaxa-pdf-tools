# This is a basic workflow to help you get started with Actions

name: CI

# Controls when the action will run. Triggers the workflow on push or pull request
# events but only for the master branch
on:
  push:
    branches: [ master ]
  pull_request:
    branches: [ master, dev ]

# A workflow run is made up of one or more jobs that can run sequentially or in parallel
jobs:
  # This workflow contains a single job called "build"
  build:
    # The type of runner that the job will run on
    runs-on: ubuntu-latest
    strategy:
      matrix:
        python: [3.8]

    # Steps represent a sequence of tasks that will be executed as part of the job
    steps:
    # Checks-out your repository under $GITHUB_WORKSPACE, so your job can access it
    - uses: actions/checkout@v2

    # Install python according to version specified in matrix
    - name: Setup Python
      uses: actions/setup-python@v2
      with:
        python-version: ${{ matrix.python }}

    - name: Install Dependencies
      run: |
        echo "Installing non-python dependencies"
        sudo apt-get update -y
        sudo apt-get install -y python3.7
        sudo apt-get install -y python-opencv
        sudo apt-get install -y poppler-utils
        sudo apt-get install -y tesseract-ocr
        sudo apt-get install -y python3-distutils

    # Runs a set of commands using the runners shell
    - name: Install tox
      run: pip install tox

    - name: Run tox (flake8, tests and code coverage)
      run: |
        echo "Just showing off the multi command option, next command will run tox."
        tox
    # Generate an artifact from this build
    - name: Upload code coverage results
      uses: actions/upload-artifact@v2
      with:
        name: coverage-result-${{ matrix.python-version }}
        path: htmlcov/

    - name: Creating sdist
      if: github.event_name == 'push'
      run:
<<<<<<< HEAD
        python setup.py sdist bdist_wheel
=======
        python setup.py sdist
>>>>>>> 20a30e3a

    - name: Publish package
      if: github.event_name == 'push'
      uses: pypa/gh-action-pypi-publish@master
      with:
        user: ${{ secrets.PYPI_USERNAME }}
        password: ${{ secrets.PYPI_PASSWORD }}<|MERGE_RESOLUTION|>--- conflicted
+++ resolved
@@ -59,15 +59,11 @@
     - name: Creating sdist
       if: github.event_name == 'push'
       run:
-<<<<<<< HEAD
-        python setup.py sdist bdist_wheel
-=======
         python setup.py sdist
->>>>>>> 20a30e3a
 
     - name: Publish package
       if: github.event_name == 'push'
       uses: pypa/gh-action-pypi-publish@master
       with:
-        user: ${{ secrets.PYPI_USERNAME }}
-        password: ${{ secrets.PYPI_PASSWORD }}+        user: __upload__
+        password: ${{ secrets.pypi_upload_api_key }}